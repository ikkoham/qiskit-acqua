--- conflicted
+++ resolved
@@ -169,17 +169,8 @@
         # TODO do this lazily? Basically rebuilds the entire tree, and ops and adjoints almost
         #  always come in pairs, so an AdjointOp holding a reference could save copying.
         if self.__class__ == ListOp:
-<<<<<<< HEAD
-            return ListOp(
-                [op.adjoint() for op in self.oplist],  # type: ignore
-                combo_fn=self.combo_fn,
-                coeff=self.coeff.conjugate(),
-                abelian=self.abelian,
-            )
-=======
             return ListOp([op.adjoint() for op in self.oplist],  # type: ignore
-                          **self._state(coeff=np.conj(self.coeff)))  # coeff is conjugated
->>>>>>> 7df8b254
+                          **self._state(coeff=self.coeff.conjugate())))  # coeff is conjugated
         return self.__class__([op.adjoint() for op in self.oplist],  # type: ignore
                               coeff=self.coeff.conjugate(), abelian=self.abelian)
 
