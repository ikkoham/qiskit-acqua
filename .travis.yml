--- conflicted
+++ resolved
@@ -93,7 +93,7 @@
 matrix:
   include:
   - name: "Lint and Style check and Test Chemistry"
-    env: TEST_DIR="chemistry"
+    env: TEST_DIR=chemistry
     script:
         make spell && make style && make lint && export OPENBLAS_NUM_THREADS=1 && stestr --test-path test/chemistry run
   - name: "Test Aqua"
@@ -162,18 +162,5 @@
   - sudo apt-get -y install hunspell-en-us
   # install Aqua and dev requirements
   - pip install -e $TRAVIS_BUILD_DIR --progress-bar off
-<<<<<<< HEAD
   - pip install -U -r requirements-dev.txt --progress-bar off
-  - pip install pyenchant
-  
-script:
-  - |
-    if [ "$TEST_DIR" == "chemistry" ];
-      # Chemistry: remove OpenBLAS warning message when compiled without USE_OPENMP=1 in PySCF
-      then make spell && make style && make lint && export OPENBLAS_NUM_THREADS=1 && python -m unittest discover -v test/$TEST_DIR
-      else python test/custom_tests.py -dir $TEST_DIR $TEST_PARAMS
-    fi
-        
-=======
-  - pip install -U -r requirements-dev.txt --progress-bar off
->>>>>>> 9c55f7e6
+  - pip install pyenchant