--- conflicted
+++ resolved
@@ -184,11 +184,7 @@
         ae = AmplitudeEstimation(m, fixed_income)
 
         # run simulation
-<<<<<<< HEAD
-        quantum_instance = QuantumInstance(BasicAer.get_backend(simulator), circuit_caching=False)
-=======
         quantum_instance = QuantumInstance(BasicAer.get_backend('statevector_simulator'))
->>>>>>> 9fd4d8bb
         result = ae.run(quantum_instance=quantum_instance)
 
         # compare to precomputed solution
