--- conflicted
+++ resolved
@@ -16,185 +16,160 @@
 # =============================================================================
 
 """
-N-Controlled-Not Operation.
+CNX gate. N Controlled-Not Gate.
 """
-<<<<<<< HEAD
 
 from math import pi, ceil
-from qiskit import QuantumCircuit, CompositeGate, QuantumRegister
-
-
-class CNXGate(CompositeGate):
-    """CNX gate."""
-
-    def __init__(self, control_qubits, target_qubit, ancillary_qubits, circ=None, mode='basic'):
-        """Create new CNX gate."""
-        self._mode = mode
-        qubits = control_qubits + ancillary_qubits + [target_qubit]
-        super(CNXGate, self).__init__("cnx", (len(control_qubits), len(ancillary_qubits)), qubits, circ)
-        if self._mode == 'basic':
-            self.ccx_v_chain(control_qubits, target_qubit, ancillary_qubits)
-        elif self._mode == 'advanced':
-            self.multicx([*control_qubits, target_qubit], ancillary_qubits[0] if ancillary_qubits else None)
-        else:
-            raise ValueError('Unrecognized mode for building cnx gate: {}.'.format(self._mode))
-
-    def ccx_v_chain(self, control_qubits, target_qubit, ancillary_qubits):
-        """Create new CNX gate by chaining ccx gates into a V shape."""
-        anci_idx = 0
-        self.ccx(control_qubits[0], control_qubits[1], ancillary_qubits[anci_idx])
-        for idx in range(2, len(control_qubits) - 1):
-            assert anci_idx + 1 < len(ancillary_qubits), "Insufficient number of ancillary qubits."
-            self.ccx(control_qubits[idx], ancillary_qubits[anci_idx], ancillary_qubits[anci_idx + 1])
-            anci_idx += 1
-        self.ccx(control_qubits[len(control_qubits) - 1], ancillary_qubits[anci_idx], target_qubit)
-        for idx in (range(2, len(control_qubits) - 1))[::-1]:
-            self.ccx(control_qubits[idx], ancillary_qubits[anci_idx - 1], ancillary_qubits[anci_idx])
-            anci_idx -= 1
-        self.ccx(control_qubits[0], control_qubits[1], ancillary_qubits[anci_idx])
-
-    def cccx(self, qrs, angle=pi/4):
-        """
-            a 3-qubit controlled-NOT.
-            An implementation based on Page 17 of Barenco et al.
-            Parameters:
-                qrs:
-                    list of quantum registers. The last qubit is the target, the rest are controls
-
-                angle:
-                    default pi/4 when x is not gate
-                    set to pi/8 for square root of not
-        """
-        assert len(qrs) == 4, "There must be exactly 4 qubits of quantum registers for cccx"
-
-        # controlled-V
-        self.ch(qrs[0], qrs[3])
-        self.cu1(-angle, qrs[0], qrs[3])
-        self.ch(qrs[0], qrs[3])
-        # ------------
-
-        self.cx(qrs[0], qrs[1])
-
-        # controlled-Vdag
-        self.ch(qrs[1], qrs[3])
-        self.cu1(angle, qrs[1], qrs[3])
-        self.ch(qrs[1], qrs[3])
-        # ---------------
-
-        self.cx(qrs[0], qrs[1])
-
-        # controlled-V
-        self.ch(qrs[1], qrs[3])
-        self.cu1(-angle, qrs[1], qrs[3])
-        self.ch(qrs[1], qrs[3])
-        # ------------
-
-        self.cx(qrs[1], qrs[2])
-
-        # controlled-Vdag
-        self.ch(qrs[2], qrs[3])
-        self.cu1(angle, qrs[2], qrs[3])
-        self.ch(qrs[2], qrs[3])
-        # ---------------
-
-        self.cx(qrs[0], qrs[2])
-
-        # controlled-V
-        self.ch(qrs[2], qrs[3])
-        self.cu1(-angle, qrs[2], qrs[3])
-        self.ch(qrs[2], qrs[3])
-        # ------------
-
-        self.cx(qrs[1], qrs[2])
-
-        # controlled-Vdag
-        self.ch(qrs[2], qrs[3])
-        self.cu1(angle, qrs[2], qrs[3])
-        self.ch(qrs[2], qrs[3])
-        # ---------------
-
-        self.cx(qrs[0], qrs[2])
-
-        # controlled-V
-        self.ch(qrs[2], qrs[3])
-        self.cu1(-angle, qrs[2], qrs[3])
-        self.ch(qrs[2], qrs[3])
-
-    def ccccx(self, qrs):
-        """
-           a 4-qubit controlled-NOT.
-            An implementation based on Page 21 (Lemma 7.5) of Barenco et al.
-            Parameters:
-                qrs:
-                    list of quantum registers. The last qubit is the target, the rest are controls
-        """
-        assert len(qrs) == 5, "There must be exactly 5 qubits for ccccx"
-
-        # controlled-V
-        self.ch(qrs[3], qrs[4])
-        self.cu1(-pi / 2, qrs[3], qrs[4])
-        self.ch(qrs[3], qrs[4])
-        # ------------
-
-        self.cccx(qrs[:4])
-
-        # controlled-Vdag
-        self.ch(qrs[3], qrs[4])
-        self.cu1(pi / 2, qrs[3], qrs[4])
-        self.ch(qrs[3], qrs[4])
-        # ------------
-
-        self.cccx(qrs[:4])
-
-        self.cccx([qrs[0], qrs[1], qrs[2], qrs[4]], angle=pi / 8)
-
-    def multicx(self, qrs, qancilla=None):
-        """
-            construct a circuit for multi-qubit controlled not
-            Parameters:
-                self:
-                    quantum circuit
-                qrs:
-                    list of quantum registers of at least length 1
-                qancilla:
-                    a quantum register. can be None if len(qrs) <= 5
-
-            Returns:
-                qc:
-                    a circuit appended with multi-qubit cnot
-        """
-        if len(qrs) <= 0:
-            pass
-        elif len(qrs) == 1:
-            self.x(qrs[0])
-        elif len(qrs) == 2:
-            self.cx(qrs[0], qrs[1])
-        elif len(qrs) == 3:
-            self.ccx(qrs[0], qrs[1], qrs[2])
-        elif len(qrs) == 4:
-            self.cccx(qrs)
-        elif len(qrs) == 5:
-            self.ccccx(qrs)
-        else:  # qrs[0], qrs[n-2] is the controls, qrs[n-1] is the target, and qancilla as working qubit
-            assert qancilla is not None, "There must be an ancilla qubit not necesseraly initialized to zero"
-            n = len(qrs) + 1  # SOME ERROR HERE
-            m1 = ceil(n / 2)
-            m2 = n - m1 - 1
-
-            self.multicx([*qrs[:m1], qancilla], qrs[m1])
-
-            self.multicx([*qrs[m1:m1 + m2 - 1], qancilla, qrs[n - 2]], qrs[m1 - 1])
-
-            self.multicx([*qrs[:m1], qancilla], qrs[m1])
-
-            self.multicx([*qrs[m1:m1 + m2 - 1], qancilla, qrs[n - 2]], qrs[m1 - 1])
-
-    def reapply(self, circ):
-        """Reapply this gate to corresponding qubits in circ."""
-        ctl_bits = [x for x in self.arg[:self.param[0]]]
-        anc_bits = [x for x in self.arg[self.param[0]:self.param[0]+self.param[1]]]
-        tgt_bits = self.arg[-1]
-        self._modifiers(circ.cnx(ctl_bits, tgt_bits, anc_bits, mode=self._mode))
+from qiskit import QuantumCircuit, QuantumRegister
+
+
+def _ccx_v_chain(qc, control_qubits, target_qubit, ancillary_qubits):
+    """Create new CNX circuit by chaining ccx gates into a V shape."""
+    anci_idx = 0
+    qc.ccx(control_qubits[0], control_qubits[1], ancillary_qubits[anci_idx])
+    for idx in range(2, len(control_qubits) - 1):
+        assert anci_idx + 1 < len(ancillary_qubits), "Insufficient number of ancillary qubits."
+        qc.ccx(control_qubits[idx], ancillary_qubits[anci_idx], ancillary_qubits[anci_idx + 1])
+        anci_idx += 1
+    qc.ccx(control_qubits[len(control_qubits) - 1], ancillary_qubits[anci_idx], target_qubit)
+    for idx in (range(2, len(control_qubits) - 1))[::-1]:
+        qc.ccx(control_qubits[idx], ancillary_qubits[anci_idx - 1], ancillary_qubits[anci_idx])
+        anci_idx -= 1
+    qc.ccx(control_qubits[0], control_qubits[1], ancillary_qubits[anci_idx])
+
+
+def _cccx(qc, qrs, angle=pi / 4):
+    """
+        a 3-qubit controlled-NOT.
+        An implementation based on Page 17 of Barenco et al.
+        Parameters:
+            qrs:
+                list of quantum registers. The last qubit is the target, the rest are controls
+
+            angle:
+                default pi/4 when x is not gate
+                set to pi/8 for square root of not
+    """
+    assert len(qrs) == 4, "There must be exactly 4 qubits of quantum registers for cccx"
+
+    # controlled-V
+    qc.ch(qrs[0], qrs[3])
+    qc.cu1(-angle, qrs[0], qrs[3])
+    qc.ch(qrs[0], qrs[3])
+    # ------------
+
+    qc.cx(qrs[0], qrs[1])
+
+    # controlled-Vdag
+    qc.ch(qrs[1], qrs[3])
+    qc.cu1(angle, qrs[1], qrs[3])
+    qc.ch(qrs[1], qrs[3])
+    # ---------------
+
+    qc.cx(qrs[0], qrs[1])
+
+    # controlled-V
+    qc.ch(qrs[1], qrs[3])
+    qc.cu1(-angle, qrs[1], qrs[3])
+    qc.ch(qrs[1], qrs[3])
+    # ------------
+
+    qc.cx(qrs[1], qrs[2])
+
+    # controlled-Vdag
+    qc.ch(qrs[2], qrs[3])
+    qc.cu1(angle, qrs[2], qrs[3])
+    qc.ch(qrs[2], qrs[3])
+    # ---------------
+
+    qc.cx(qrs[0], qrs[2])
+
+    # controlled-V
+    qc.ch(qrs[2], qrs[3])
+    qc.cu1(-angle, qrs[2], qrs[3])
+    qc.ch(qrs[2], qrs[3])
+    # ------------
+
+    qc.cx(qrs[1], qrs[2])
+
+    # controlled-Vdag
+    qc.ch(qrs[2], qrs[3])
+    qc.cu1(angle, qrs[2], qrs[3])
+    qc.ch(qrs[2], qrs[3])
+    # ---------------
+
+    qc.cx(qrs[0], qrs[2])
+
+    # controlled-V
+    qc.ch(qrs[2], qrs[3])
+    qc.cu1(-angle, qrs[2], qrs[3])
+    qc.ch(qrs[2], qrs[3])
+
+
+def _ccccx(qc, qrs):
+    """
+       a 4-qubit controlled-NOT.
+        An implementation based on Page 21 (Lemma 7.5) of Barenco et al.
+        Parameters:
+            qrs:
+                list of quantum registers. The last qubit is the target, the rest are controls
+    """
+    assert len(qrs) == 5, "There must be exactly 5 qubits for ccccx"
+
+    # controlled-V
+    qc.ch(qrs[3], qrs[4])
+    qc.cu1(-pi / 2, qrs[3], qrs[4])
+    qc.ch(qrs[3], qrs[4])
+    # ------------
+
+    _cccx(qc, qrs[:4])
+
+    # controlled-Vdag
+    qc.ch(qrs[3], qrs[4])
+    qc.cu1(pi / 2, qrs[3], qrs[4])
+    qc.ch(qrs[3], qrs[4])
+    # ------------
+
+    _cccx(qc, qrs[:4])
+    _cccx(qc, [qrs[0], qrs[1], qrs[2], qrs[4]], angle=pi / 8)
+
+
+def _multicx(qc, qrs, qancilla=None):
+    """
+        construct a circuit for multi-qubit controlled not
+        Parameters:
+            qc:
+                quantum circuit
+            qrs:
+                list of quantum registers of at least length 1
+            qancilla:
+                a quantum register. can be None if len(qrs) <= 5
+
+        Returns:
+            qc:
+                a circuit appended with multi-qubit cnot
+    """
+    if len(qrs) <= 0:
+        pass
+    elif len(qrs) == 1:
+        qc.x(qrs[0])
+    elif len(qrs) == 2:
+        qc.cx(qrs[0], qrs[1])
+    elif len(qrs) == 3:
+        qc.ccx(qrs[0], qrs[1], qrs[2])
+    elif len(qrs) == 4:
+        _cccx(qc, qrs)
+    elif len(qrs) == 5:
+        _ccccx(qc, qrs)
+    else:  # qrs[0], qrs[n-2] is the controls, qrs[n-1] is the target, and qancilla as working qubit
+        assert qancilla is not None, "There must be an ancilla qubit not necesseraly initialized to zero"
+        n = len(qrs) + 1  # SOME ERROR HERE
+        m1 = ceil(n / 2)
+        m2 = n - m1 - 1
+        _multicx(qc, [*qrs[:m1], qancilla], qrs[m1])
+        _multicx(qc, [*qrs[m1:m1 + m2 - 1], qancilla, qrs[n - 2]], qrs[m1 - 1])
+        _multicx(qc, [*qrs[:m1], qancilla], qrs[m1])
+        _multicx(qc, [*qrs[m1:m1 + m2 - 1], qancilla, qrs[n - 2]], qrs[m1 - 1])
 
 
 def cnx(self, q_controls, q_target, q_ancilla, mode='basic'):
@@ -204,20 +179,19 @@
     elif len(q_controls) == 2:  # ccx
         self.ccx(q_controls[0], q_controls[1], q_target)
     else:
-
         # check controls
         if isinstance(q_controls, QuantumRegister):
             control_qubits = [qb for qb in q_controls]
         elif isinstance(q_controls, list):
             control_qubits = q_controls
         else:
-            raise ValueError('CNX gate needs a list of qubits or a quantum register for controls.')
+            raise ValueError('CNX needs a list of qubits or a quantum register for controls.')
 
         # check target
         if isinstance(q_target, tuple):
             target_qubit = q_target
         else:
-            raise ValueError('CNX gate needs a single qubit as target.')
+            raise ValueError('CNX needs a single qubit as target.')
 
         # check ancilla
         if q_ancilla is None:
@@ -227,51 +201,19 @@
         elif isinstance(q_ancilla, list):
             ancillary_qubits = q_ancilla
         else:
-            raise ValueError('CNX gate needs None or a list of qubits or a quantum register for ancilla.')
+            raise ValueError('CNX needs None or a list of qubits or a quantum register for ancilla.')
 
         all_qubits = control_qubits + [target_qubit] + ancillary_qubits
         for qubit in all_qubits:
             self._check_qubit(qubit)
         self._check_dups(all_qubits)
-        return self._attach(CNXGate(control_qubits, target_qubit, ancillary_qubits, self, mode=mode))
-=======
-from qiskit import QuantumCircuit
-
-
-def cnx(self, ctls, ancis, tgt):
-    """Apply CNX to circuit."""
-    temp = []
-    if ancis:
-        all_qubits = ctls + ancis
-    else:
-        all_qubits = ctls
-    for qubit in all_qubits:
-        self._check_qubit(qubit)
-        temp.append(qubit)
-    self._check_qubit(tgt)
-    temp.append(tgt)
-    self._check_dups(temp)
->>>>>>> 3e5282fb
-
-    n_c = len(ctls)
-    n_a = len(ancis)
-
-    if n_c == 1:  # cx
-        self.cx(ctls[0], tgt)
-    elif n_c == 2:  # ccx
-        self.ccx(ctls[0], ctls[1], tgt)
-    else:
-        anci_idx = 0
-        self.ccx(ctls[0], ctls[1], ancis[anci_idx])
-        for idx in range(2, len(ctls) - 1):
-            assert anci_idx + 1 < n_a, "Not enough ancillary qubits."
-            self.ccx(ctls[idx], ancis[anci_idx], ancis[anci_idx + 1])
-            anci_idx += 1
-        self.ccx(ctls[len(ctls) - 1], ancis[anci_idx], tgt)
-        for idx in (range(2, len(ctls) - 1))[::-1]:
-            self.ccx(ctls[idx], ancis[anci_idx - 1], ancis[anci_idx])
-            anci_idx -= 1
-        self.ccx(ctls[0], ctls[1], ancis[anci_idx])
+
+        if mode == 'basic':
+            _ccx_v_chain(self, control_qubits, target_qubit, ancillary_qubits)
+        elif mode == 'advanced':
+            _multicx(self, [*control_qubits, target_qubit], ancillary_qubits[0] if ancillary_qubits else None)
+        else:
+            raise ValueError('Unrecognized mode for building CNX circuit: {}.'.format(mode))
 
 
 QuantumCircuit.cnx = cnx